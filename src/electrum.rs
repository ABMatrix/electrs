--- conflicted
+++ resolved
@@ -1,23 +1,17 @@
 use anyhow::{bail, Context, Result};
-<<<<<<< HEAD
-use bitcoin::{consensus::{deserialize, serialize}, hashes::hex::{FromHex, ToHex}, Address, BlockHash, Txid};
-=======
 use bitcoin::{
     consensus::{deserialize, serialize},
     hashes::hex::{FromHex, ToHex},
     Address, BlockHash, Txid,
 };
->>>>>>> 493d5e1e
 use crossbeam_channel::Receiver;
 use rayon::prelude::*;
 use serde_derive::Deserialize;
 use serde_json::{self, json, Value};
 
-use std::{iter::FromIterator, option::Option};
-use std::{
-    collections::{hash_map::Entry, HashMap},
-    str::FromStr,
-};
+use std::collections::{hash_map::Entry, HashMap};
+use std::iter::FromIterator;
+use std::str::FromStr;
 
 use crate::{
     cache::Cache,
@@ -255,64 +249,34 @@
         Ok(json!(self.daemon.get_relay_fee()?.to_btc())) // [BTC/kB]
     }
 
+    fn wallet_get_history(&self, client: &Client, (address,): &(String,)) -> Result<Value> {
+        let addr = Address::from_str(address.as_str())?;
+        let scripthash = ScriptHash::new(&addr.script_pubkey());
+        self.scripthash_get_history(client, &(scripthash,))
+    }
+
+    fn wallet_get_history_filter(&self, client: &Client, (address, from, to): &(String, Option<usize>, Option<usize>)) -> Result<Value> {
+        let addr = Address::from_str(address.as_str())?;
+        let scripthash = ScriptHash::new(&addr.script_pubkey());
+        self.scripthash_get_history_filter(client, &(scripthash, *from, *to))
+    }
+
+    fn wallet_list_unspent(&self, client: &Client, (address,): &(String,)) -> Result<Value> {
+        let addr = Address::from_str(address.as_str())?;
+        let scripthash = ScriptHash::new(&addr.script_pubkey());
+        self.scripthash_list_unspent(client, &(scripthash,))
+    }
+
+    fn wallet_subscribe(&self, client: &mut Client, (address,): &(String,)) -> Result<Value> {
+        let addr = Address::from_str(address.as_str())?;
+        let scripthash = ScriptHash::new(&addr.script_pubkey());
+        self.scripthash_subscribe(client, &(scripthash,))
+    }
+
     fn wallet_get_balance(&self, client: &Client, (address,): &(String,)) -> Result<Value> {
         let addr = Address::from_str(address.as_str())?;
         let scripthash = ScriptHash::new(&addr.script_pubkey());
         self.scripthash_get_balance(client, &(scripthash,))
-    }
-
-    fn wallet_get_history(&self, client: &Client, (address,): &(String,)) -> Result<Value> {
-        let addr = Address::from_str(address.as_str())?;
-        let scripthash = ScriptHash::new(&addr.script_pubkey());
-        self.scripthash_get_history(client, &(scripthash,))
-    }
-
-    fn wallet_get_history_filter(&self, client: &Client, (address, from, to): &(String, Option<usize>, Option<usize>)) -> Result<Value> {
-        let addr = Address::from_str(address.as_str())?;
-        let scripthash = ScriptHash::new(&addr.script_pubkey());
-        self.scripthash_get_history_filter(client, &(scripthash, *from, *to))
-    }
-
-    fn wallet_list_unspent(&self, client: &Client, (address,): &(String,)) -> Result<Value> {
-        let addr = Address::from_str(address.as_str())?;
-        let scripthash = ScriptHash::new(&addr.script_pubkey());
-        self.scripthash_list_unspent(client, &(scripthash,))
-    }
-
-    fn wallet_subscribe(&self, client: &mut Client, (address,): &(String,)) -> Result<Value> {
-        let addr = Address::from_str(address.as_str())?;
-        let scripthash = ScriptHash::new(&addr.script_pubkey());
-        self.scripthash_subscribe(client, &(scripthash,))
-    }
-
-    fn wallet_get_balance(&self, client: &Client, (address,): &(String,)) -> Result<Value> {
-        let addr = Address::from_str(address.as_str())?;
-        let scripthash = ScriptHash::new(&addr.script_pubkey());
-        self.scripthash_get_balance(client, &(scripthash,))
-    }
-
-    fn wallet_get_history(&self, client: &Client, (address,): &(String,)) -> Result<Value> {
-        let addr = Address::from_str(address.as_str())?;
-        let scripthash = ScriptHash::new(&addr.script_pubkey());
-        self.scripthash_get_history(client, &(scripthash,))
-    }
-
-    fn wallet_get_history_filter(&self, client: &Client, (address, from, to): &(String, Option<usize>, Option<usize>)) -> Result<Value> {
-        let addr = Address::from_str(address.as_str())?;
-        let scripthash = ScriptHash::new(&addr.script_pubkey());
-        self.scripthash_get_history_filter(client, &(scripthash, *from, *to))
-    }
-
-    fn wallet_list_unspent(&self, client: &Client, (address,): &(String,)) -> Result<Value> {
-        let addr = Address::from_str(address.as_str())?;
-        let scripthash = ScriptHash::new(&addr.script_pubkey());
-        self.scripthash_list_unspent(client, &(scripthash,))
-    }
-
-    fn wallet_subscribe(&self, client: &mut Client, (address,): &(String,)) -> Result<Value> {
-        let addr = Address::from_str(address.as_str())?;
-        let scripthash = ScriptHash::new(&addr.script_pubkey());
-        self.scripthash_subscribe(client, &(scripthash,))
     }
 
     fn scripthash_get_balance(
@@ -337,7 +301,6 @@
         &self,
         client: &Client,
         (scripthash, ): &(ScriptHash, ),
-<<<<<<< HEAD
     ) -> Result<Value> {
         let history_entries = match client.scripthashes.get(scripthash) {
             Some(status) => json!(status.get_history(&None, &None)),
@@ -346,31 +309,6 @@
                     "{} blockchain.scripthash.get_history called for unsubscribed scripthash",
                     UNSUBSCRIBED_QUERY_MESSAGE
                 );
-                json!(self.new_status(*scripthash)?.get_history(&None, &None))
-            }
-        };
-        Ok(history_entries)
-    }
-
-    fn scripthash_get_history_filter(
-        &self,
-        client: &Client,
-        (scripthash, from, to): &(ScriptHash, Option<usize>, Option<usize>),
-    ) -> Result<Value> {
-        let history_entries = match client.scripthashes.get(scripthash) {
-            Some(status) => json!(status.get_history(from, to)),
-=======
-    ) -> Result<Value> {
-        let history_entries = match client.scripthashes.get(scripthash) {
-            Some(status) => json!(status.get_history(&None, &None)),
->>>>>>> 493d5e1e
-            None => {
-                info!(
-                    "{} blockchain.scripthash.get_history called for unsubscribed scripthash: {}",
-                    UNSUBSCRIBED_QUERY_MESSAGE, scripthash
-                );
-<<<<<<< HEAD
-=======
                 json!(self.new_status(*scripthash)?.get_history(&None, &None))
             }
         };
@@ -389,7 +327,6 @@
                     "{} blockchain.scripthash.get_history called for unsubscribed scripthash: {}",
                     UNSUBSCRIBED_QUERY_MESSAGE, scripthash
                 );
->>>>>>> 493d5e1e
                 json!(self.new_status(*scripthash)?.get_history(from, to))
             }
         };
@@ -412,25 +349,6 @@
             }
         };
         Ok(json!(unspent_entries))
-    }
-
-    fn scripthash_unspent_is_exist(
-        &self,
-        client: &Client,
-        (scripthash, tx_id): &(ScriptHash, Txid),
-    ) -> Result<Value> {
-        let unspent_entries = match client.scripthashes.get(scripthash) {
-            Some(status) => self.tracker.get_unspent(status),
-            None => {
-                info!(
-                    "{} blockchain.scripthash.listunspent called for unsubscribed scripthash: {}",
-                    UNSUBSCRIBED_QUERY_MESSAGE, scripthash
-                );
-                self.tracker.get_unspent(&self.new_status(*scripthash)?)
-            }
-        };
-        let is_exist = unspent_entries.iter().find(|unspent| &unspent.tx_hash == tx_id).is_some();
-        Ok(json!(is_exist))
     }
 
     fn scripthash_unspent_is_exist(
