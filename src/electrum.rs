--- conflicted
+++ resolved
@@ -1,13 +1,5 @@
 use anyhow::{bail, Context, Result};
-<<<<<<< HEAD
 use bitcoin::{consensus::{deserialize, encode::serialize_hex}, hashes::hex::FromHex, BlockHash, Txid, Amount};
-=======
-use bitcoin::{
-    consensus::{deserialize, encode::serialize_hex},
-    hashes::hex::FromHex,
-    BlockHash, Txid,
-};
->>>>>>> 84c9a79c
 use crossbeam_channel::Receiver;
 use rayon::prelude::*;
 use serde_derive::Deserialize;
@@ -453,11 +445,7 @@
                 .map(|(blockhash, _tx)| blockhash);
             return self.daemon.get_transaction_info(&txid, blockhash);
         }
-<<<<<<< HEAD
-        if let Some(tx) = self.cache.get_tx(&txid, |tx| serialize_hex(tx)) {
-=======
         if let Some(tx) = self.cache.get_tx(&txid, serialize_hex) {
->>>>>>> 84c9a79c
             return Ok(json!(tx));
         }
         debug!("tx cache miss: txid={}", txid);
@@ -679,11 +667,7 @@
     TransactionGet(TxGetArgs),
     TransactionGetMerkle((Txid, usize)),
     TransactionFromPosition((usize, usize, bool)),
-<<<<<<< HEAD
-    Version((String, Version)),
-=======
     Version((String, VersionRequest)),
->>>>>>> 84c9a79c
 }
 
 impl Params {
@@ -819,7 +803,42 @@
     }
 }
 
-<<<<<<< HEAD
+fn parse_version(version: &str) -> Result<Version> {
+    let result = version
+        .split('.')
+        .map(|part| usize::from_str(part).with_context(|| format!("invalid version {}", version)))
+        .collect::<Result<Vec<usize>>>()?;
+    Ok(Version(result))
+}
+
+#[derive(PartialOrd, PartialEq, Debug)]
+struct Version(Vec<usize>);
+
+impl fmt::Display for Version {
+    fn fmt(&self, f: &mut fmt::Formatter) -> fmt::Result {
+        for (i, v) in self.0.iter().enumerate() {
+            if i > 0 {
+                write!(f, ".")?;
+            }
+            write!(f, "{}", v)?;
+        }
+        Ok(())
+    }
+}
+
+fn check_between(version_str: &str, min_str: &str, max_str: &str) -> Result<()> {
+    let version = parse_version(version_str)?;
+    let min = parse_version(min_str)?;
+    if version < min {
+        bail!("version {} < {}", version, min);
+    }
+    let max = parse_version(max_str)?;
+    if version > max {
+        bail!("version {} > {}", version, max);
+    }
+    Ok(())
+}
+
 fn select_utxos(
     utxos: &[UnspentEntry],
     target_value: Amount,
@@ -885,43 +904,6 @@
     (choose_list, choose_index)
 }
 
-=======
-fn parse_version(version: &str) -> Result<Version> {
-    let result = version
-        .split('.')
-        .map(|part| usize::from_str(part).with_context(|| format!("invalid version {}", version)))
-        .collect::<Result<Vec<usize>>>()?;
-    Ok(Version(result))
-}
-
-#[derive(PartialOrd, PartialEq, Debug)]
-struct Version(Vec<usize>);
-
-impl fmt::Display for Version {
-    fn fmt(&self, f: &mut fmt::Formatter) -> fmt::Result {
-        for (i, v) in self.0.iter().enumerate() {
-            if i > 0 {
-                write!(f, ".")?;
-            }
-            write!(f, "{}", v)?;
-        }
-        Ok(())
-    }
-}
-
-fn check_between(version_str: &str, min_str: &str, max_str: &str) -> Result<()> {
-    let version = parse_version(version_str)?;
-    let min = parse_version(min_str)?;
-    if version < min {
-        bail!("version {} < {}", version, min);
-    }
-    let max = parse_version(max_str)?;
-    if version > max {
-        bail!("version {} > {}", version, max);
-    }
-    Ok(())
-}
-
 #[cfg(test)]
 mod tests {
     use super::{check_between, parse_version, Version};
@@ -947,5 +929,4 @@
         assert!(check_between("1.4", "1.4.1", "1.5").is_err());
         assert!(check_between("1.4", "1", "1").is_err());
     }
-}
->>>>>>> 84c9a79c
+}