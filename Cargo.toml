--- conflicted
+++ resolved
@@ -1,10 +1,6 @@
 [package]
 name = "electrs"
-<<<<<<< HEAD
-version = "0.9.13"
-=======
 version = "0.10.2"
->>>>>>> 84c9a79c
 authors = ["Roman Zeyde <me@romanzey.de>"]
 description = "An efficient re-implementation of Electrum Server in Rust"
 license = "MIT"
@@ -26,13 +22,9 @@
 
 [dependencies]
 anyhow = "1.0"
-<<<<<<< HEAD
-bitcoin = { version = "0.30.0", features = ["serde", "rand-std"] }
-=======
 bitcoin = { version = "0.31.0", features = ["serde", "rand-std"] }
 bitcoin_slices = { version = "0.7", features = ["bitcoin", "sha2"] }
 bitcoincore-rpc = { version = "0.18" }
->>>>>>> 84c9a79c
 configure_me = "0.4"
 crossbeam-channel = "0.5"
 dirs-next = "2.0"
@@ -48,35 +40,19 @@
 tiny_http = { version = "0.12", optional = true }
 hex_lit = "0.1.1"
 
-[dependencies.electrs-bitcoincore-rpc]
-version = "0.17.0-e3"
-
 [dependencies.electrs-rocksdb]
-<<<<<<< HEAD
-# Workaround the following issues:
-# - https://github.com/romanz/electrs/issues/403 (support building on ARM 32-bit)
-# - https://github.com/romanz/electrs/issues/469 (dynamic linking on Debian 11)
-version = "0.15.0-e3"
-=======
 version = "0.19.0-e3"
 
->>>>>>> 84c9a79c
 default-features = false
 # ZSTD is used for data compression
 # Snappy is only for checking old DB
 features = ["zstd", "snappy"]
 
 [build-dependencies]
-<<<<<<< HEAD
-configure_me_codegen = { version = "0.4.3", default-features = false }
-
-[dev-dependencies]
-tempfile = "3.4"
-=======
 configure_me_codegen = { version = "0.4.4", default-features = false }
 
 [dev-dependencies]
 bitcoin-test-data = "0.2.0"
 hex_lit = "0.1.1"
 tempfile = "3.8"
->>>>>>> 84c9a79c
+sha2 = "0.10.7"