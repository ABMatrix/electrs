--- conflicted
+++ resolved
@@ -1,5 +1,3 @@
-<<<<<<< HEAD
-=======
 # 0.10.2 (Dec 31 2023)
 
 * Use batched RPC to fetch mempool entries & transactions (#979)
@@ -50,7 +48,6 @@
 * Add address->scripthash conversion tool
 * Update dependencies (crossbeam-channel, jsonrpc, bitcoincore-rpc, serde_json, tempfile)
 
->>>>>>> 84c9a79c
 # 0.9.13 (Mar 31 2023)
 
 * Upgrade dependencies (`bitcoin` & `bitcoincore-rpc` #865, `crossbeam-channel` #854, `serde_json` #855, `tempfile` #850)
